--- conflicted
+++ resolved
@@ -68,10 +68,7 @@
     return bittensor.config( parser )
 
 def main( config ):
-<<<<<<< HEAD
     config.to_defaults()
-=======
->>>>>>> 4194dae4
 
     print (config)
     
