# The MIT License (MIT)
# Copyright © 2021 Yuma Rao
# Copyright © 2022-2023 Opentensor Foundation
# Copyright © 2023 Opentensor Technologies Inc

# Permission is hereby granted, free of charge, to any person obtaining a copy of this software and associated
# documentation files (the “Software”), to deal in the Software without restriction, including without limitation
# the rights to use, copy, modify, merge, publish, distribute, sublicense, and/or sell copies of the Software,
# and to permit persons to whom the Software is furnished to do so, subject to the following conditions:

# The above copyright notice and this permission notice shall be included in all copies or substantial portions of
# the Software.

# THE SOFTWARE IS PROVIDED “AS IS”, WITHOUT WARRANTY OF ANY KIND, EXPRESS OR IMPLIED, INCLUDING BUT NOT LIMITED TO
# THE WARRANTIES OF MERCHANTABILITY, FITNESS FOR A PARTICULAR PURPOSE AND NONINFRINGEMENT. IN NO EVENT SHALL
# THE AUTHORS OR COPYRIGHT HOLDERS BE LIABLE FOR ANY CLAIM, DAMAGES OR OTHER LIABILITY, WHETHER IN AN ACTION
# OF CONTRACT, TORT OR OTHERWISE, ARISING FROM, OUT OF OR IN CONNECTION WITH THE SOFTWARE OR THE USE OR OTHER
# DEALINGS IN THE SOFTWARE.

from rich.console import Console
from rich.traceback import install

# Install and apply nest asyncio to allow the async functions
# to run in a .ipynb
import nest_asyncio

nest_asyncio.apply()

# Bittensor code and protocol version.
<<<<<<< HEAD
__version__ = "6.12.0"
=======
__version__ = "6.11.0"
>>>>>>> c74fb159

version_split = __version__.split(".")
__version_as_int__: int = (
    (100 * int(version_split[0]))
    + (10 * int(version_split[1]))
    + (1 * int(version_split[2]))
)
__new_signature_version__ = 360

# Rich console.
__console__ = Console()
__use_console__ = True

# Remove overdue locals in debug training.
install(show_locals=False)


def turn_console_off():
    global __use_console__
    global __console__
    from io import StringIO

    __use_console__ = False
    __console__ = Console(file=StringIO(), stderr=False)


def turn_console_on():
    global __use_console__
    global __console__
    __use_console__ = True
    __console__ = Console()


turn_console_off()


# Logging helpers.
def trace(on: bool = True):
    logging.set_trace(on)


def debug(on: bool = True):
    logging.set_debug(on)


# Substrate chain block time (seconds).
__blocktime__ = 12

# Pip address for versioning
__pipaddress__ = "https://pypi.org/pypi/bittensor/json"

# Raw github url for delegates registry file
__delegates_details_url__: str = "https://raw.githubusercontent.com/opentensor/bittensor-delegates/main/public/delegates.json"

# Substrate ss58_format
__ss58_format__ = 42

# Wallet ss58 address length
__ss58_address_length__ = 48

__networks__ = ["local", "finney", "test", "archive"]

__finney_entrypoint__ = "wss://entrypoint-finney.opentensor.ai:443"

__finney_test_entrypoint__ = "wss://test.finney.opentensor.ai:443/"

__archive_entrypoint__ = "wss://archive.chain.opentensor.ai:443/"

# Needs to use wss://
__bellagene_entrypoint__ = "wss://parachain.opentensor.ai:443"

__local_entrypoint__ = "ws://127.0.0.1:9944"

__tao_symbol__: str = chr(0x03C4)

__rao_symbol__: str = chr(0x03C1)

# Block Explorers map network to explorer url
## Must all be polkadotjs explorer urls
__network_explorer_map__ = {
    "opentensor": {
        "local": "https://polkadot.js.org/apps/?rpc=wss%3A%2F%2Fentrypoint-finney.opentensor.ai%3A443#/explorer",
        "endpoint": "https://polkadot.js.org/apps/?rpc=wss%3A%2F%2Fentrypoint-finney.opentensor.ai%3A443#/explorer",
        "finney": "https://polkadot.js.org/apps/?rpc=wss%3A%2F%2Fentrypoint-finney.opentensor.ai%3A443#/explorer",
    },
    "taostats": {
        "local": "https://x.taostats.io",
        "endpoint": "https://x.taostats.io",
        "finney": "https://x.taostats.io",
    },
}

# --- Type Registry ---
__type_registry__ = {
    "types": {
        "Balance": "u64",  # Need to override default u128
    },
    "runtime_api": {
        "NeuronInfoRuntimeApi": {
            "methods": {
                "get_neuron_lite": {
                    "params": [
                        {
                            "name": "netuid",
                            "type": "u16",
                        },
                        {
                            "name": "uid",
                            "type": "u16",
                        },
                    ],
                    "type": "Vec<u8>",
                },
                "get_neurons_lite": {
                    "params": [
                        {
                            "name": "netuid",
                            "type": "u16",
                        },
                    ],
                    "type": "Vec<u8>",
                },
            }
        },
        "StakeInfoRuntimeApi": {
            "methods": {
                "get_stake_info_for_coldkey": {
                    "params": [
                        {
                            "name": "coldkey_account_vec",
                            "type": "Vec<u8>",
                        },
                    ],
                    "type": "Vec<u8>",
                },
                "get_stake_info_for_coldkeys": {
                    "params": [
                        {
                            "name": "coldkey_account_vecs",
                            "type": "Vec<Vec<u8>>",
                        },
                    ],
                    "type": "Vec<u8>",
                },
            },
        },
        "ValidatorIPRuntimeApi": {
            "methods": {
                "get_associated_validator_ip_info_for_subnet": {
                    "params": [
                        {
                            "name": "netuid",
                            "type": "u16",
                        },
                    ],
                    "type": "Vec<u8>",
                },
            },
        },
        "SubnetInfoRuntimeApi": {
            "methods": {
                "get_subnet_hyperparams": {
                    "params": [
                        {
                            "name": "netuid",
                            "type": "u16",
                        },
                    ],
                    "type": "Vec<u8>",
                }
            }
        },
        "SubnetRegistrationRuntimeApi": {
            "methods": {"get_network_registration_cost": {"params": [], "type": "u64"}}
        },
    },
}

from .errors import (
    BlacklistedException,
    ChainConnectionError,
    ChainError,
    ChainQueryError,
    ChainTransactionError,
    IdentityError,
    InternalServerError,
    InvalidRequestNameError,
    KeyFileError,
    MetadataError,
    NominationError,
    NotDelegateError,
    NotRegisteredError,
    NotVerifiedException,
    PostProcessException,
    PriorityException,
    RegistrationError,
    RunException,
    StakeError,
    SynapseDendriteNoneException,
    SynapseParsingError,
    TransferError,
    UnknownSynapseError,
    UnstakeError,
)

from substrateinterface import Keypair as Keypair
from .config import InvalidConfigFile, DefaultConfig, config, T
from .keyfile import (
    serialized_keypair_to_keyfile_data,
    deserialize_keypair_from_keyfile_data,
    validate_password,
    ask_password_to_encrypt,
    keyfile_data_is_encrypted_nacl,
    keyfile_data_is_encrypted_ansible,
    keyfile_data_is_encrypted_legacy,
    keyfile_data_is_encrypted,
    keyfile_data_encryption_method,
    legacy_encrypt_keyfile_data,
    encrypt_keyfile_data,
    get_coldkey_password_from_environment,
    decrypt_keyfile_data,
    keyfile,
    Mockkeyfile,
)
from .wallet import display_mnemonic_msg, wallet

from .utils import (
    ss58_to_vec_u8,
    unbiased_topk,
    version_checking,
    strtobool,
    strtobool_with_default,
    get_explorer_root_url_by_network_from_map,
    get_explorer_root_url_by_network_from_map,
    get_explorer_url_for_network,
    ss58_address_to_bytes,
    U16_NORMALIZED_FLOAT,
    U64_NORMALIZED_FLOAT,
    u8_key_to_ss58,
    hash,
    wallet_utils,
)

from .utils.balance import Balance as Balance
from .chain_data import (
    AxonInfo,
    NeuronInfo,
    NeuronInfoLite,
    PrometheusInfo,
    DelegateInfo,
    StakeInfo,
    SubnetInfo,
    SubnetHyperparameters,
    IPInfo,
    ProposalCallData,
    ProposalVoteData,
)
from .subtensor import subtensor as subtensor
from .cli import cli as cli, COMMANDS as ALL_COMMANDS
from .btlogging import logging
from .metagraph import metagraph as metagraph
from .threadpool import PriorityThreadPoolExecutor as PriorityThreadPoolExecutor

from .synapse import TerminalInfo, Synapse
from .stream import StreamingSynapse
from .tensor import tensor, Tensor
from .axon import axon as axon
from .dendrite import dendrite as dendrite

from .mock.keyfile_mock import MockKeyfile as MockKeyfile
from .mock.subtensor_mock import MockSubtensor as MockSubtensor
from .mock.wallet_mock import MockWallet as MockWallet

from .subnets import SubnetsAPI as SubnetsAPI

configs = [
    axon.config(),
    subtensor.config(),
    PriorityThreadPoolExecutor.config(),
    wallet.config(),
    logging.get_config(),
]
defaults = config.merge_all(configs)<|MERGE_RESOLUTION|>--- conflicted
+++ resolved
@@ -27,11 +27,8 @@
 nest_asyncio.apply()
 
 # Bittensor code and protocol version.
-<<<<<<< HEAD
+
 __version__ = "6.12.0"
-=======
-__version__ = "6.11.0"
->>>>>>> c74fb159
 
 version_split = __version__.split(".")
 __version_as_int__: int = (
